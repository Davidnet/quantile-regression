
import streamlit as __st
import streambook
__toc = streambook.TOCSidebar()
__st.markdown(r"""# Quantile Regression
_A simple method to estimate uncertainty in Machine Learning_

<a href="https://github.com/cgarciae/quantile-regression" target="_parent">
    <img src="https://img.shields.io/badge/R-Open%20Repo-blue"/>
</a>
<a href="https://hackmd.io/@cgarciae/quantile-regression" target="_parent">
    <img src="https://img.shields.io/badge/B-Open%20Blog-blue"/>
</a>
<a href="https://hackmd.io/@cgarciae/quantile-regression-presentation#/" target="_parent">
    <img src="https://img.shields.io/badge/S-Open%20Slides-blue"/>
</a>
<a href="https://colab.research.google.com/github/cgarciae/quantile-regression/blob/master/main.ipynb" target="_parent">
    <img src="https://colab.research.google.com/assets/colab-badge.svg" alt="Open in Colab"/>
</a>



## Motivation
When trying to predict and output, it is sometimes helpful to get a confidence score
or, similarly, a range of values around this expected value in which the actual value might be found. 
Practical examples include estimating upper and lower bound when predicting a time of arrival (ETA) or a 
stock price since you care about an expected value and the best case and worst-case scenarios when trying to minimize risk.

While most Machine Learning techniques do not provide a natural way of doing this, 
in this article, we will be exploring **Quantile Regression** as a means of doing so; 
and this technique will allow us to learn some critical statistical properties 
of our data: the quantiles.

<<<<<<< HEAD
To begin our journey into quantile regression, we will first get a hold on some data, and install the necessary libraries.:""")
with __st.echo(), streambook.st_stdout('info'):
    ! curl -Ls https://raw.githubusercontent.com/Davidnet/quantile-regression/master/requirements.txt > requirements.txt
    ! pip install -qr requirements.txt
=======
To begin our journey into quantile regression we will first get hold on some data:

<details>
<summary markdown="span">Show code</summary>""")
>>>>>>> f8e2d2e9
with __st.echo(), streambook.st_stdout('info'):
    import numpy as np
    import matplotlib.pyplot as plt

    plt.rcParams["figure.dpi"] = 300
    plt.rcParams["figure.facecolor"] = "white"
    np.random.seed(69)


    @__st.cache
    def create_data(multimodal: bool):
        x = np.random.uniform(0.3, 10, 1000)
        y = np.log(x) + np.random.exponential(0.1 + x / 20.0)

        if multimodal:
            x = np.concatenate([x, np.random.uniform(5, 10, 500)])
            y = np.concatenate([y, np.random.normal(6.0, 0.3, 500)])

        return x[..., None], y[..., None]


    multimodal: bool = False
    multimodal = __st.checkbox("Use multimodal data", False)

    x, y = create_data(multimodal)

    fig = plt.figure()  # __st
    plt.scatter(x[..., 0], y[..., 0], s=20, facecolors="none", edgecolors="k")
    plt.show()
    fig  # __st
<<<<<<< HEAD
__st.markdown(r"""Here we have a simple 2D dataset; however, notice that `y` has some very peculiar statistical properties:
=======
__st.markdown(r"""</details>

Here we have a simple 2D dataset, however notice that `y` has some very peculiar statistical properties:
>>>>>>> f8e2d2e9

1. The data does not have the property of being normally distributed. The data is exponentially distributed.
2. The previous also means its noise is not symmetric.
3. Its variance is not constant. It increases as x increases.

When making predictions for this kind of data, we might be very interested in knowing what range of values our data revolves around such that we can judge if a specific outcome is expected or not, what are the best and worst-case scenarios, and so on.

## Quantile Loss
The only thing special about quantile regression is its loss function. Instead of the usual MAE or MSE losses for quantile regression, we use the following function:

$$
\begin{aligned}
    E &= y - f(x) \\
    L_q &= \begin{cases}
        q  E,     &    E \gt 0  \\
        (1 - q) (-E), &    E \lt 0
    \end{cases}
\end{aligned}
$$

Here $E$ is the error term, and $L_q$ is the loss function for the quantile $q$. So what do we mean by this? Concretely it means that $L_q$ will bias $f(x)$ to output the value of the $q$'th quantile instead of the usual mean or median statistic. The big question is: how does it do it?

First lets notice that this formula can be rewritten as follows:

$$
\begin{aligned}
    E &= y - f(x) \\
    L_q &= \max \begin{cases}
        q  E   \\
        (q - 1) E
    \end{cases}
\end{aligned}
$$

<<<<<<< HEAD
Using $\max$ instead of a conditional statement will make it more straightforward to implement on tensor/array libraries. We will do this next in jax.""")
=======
Using $\max$ instead of a conditional statement will make it easier implement on tensor/array libraries, we will do this next in jax.""")
>>>>>>> f8e2d2e9
with __st.echo(), streambook.st_stdout('info'):
    import jax
    import jax.numpy as jnp


    def quantile_loss(q, y_true, y_pred):
        e = y_true - y_pred
        return jnp.maximum(q * e, (q - 1.0) * e)
__st.markdown(r"""## Loss Landscape
<<<<<<< HEAD
Now that we have this function let us explore the error landscape for a particular set of predictions. Here we will generate values for `y_true` in the range $[10, 20]$, and for a particular value of $q$ (0.8 by default), we will compute the total error you would get for each value `y_pred` could take. Ideally, we want to find the value of `y_pred` where the error is the smallest.""")
=======
Now that we have this function lets explore the error landscape for a particular set of predictions. Here we will generate values for `y_true` in the range $[10, 20]$ and for a particular value of $q$ (0.8 by default) we will compute the total error you would get for each value `y_pred` could take. Ideally we want to find the the value of `y_pred` where the error is the smallest.

<details>
<summary markdown="span">Show code</summary>""")
>>>>>>> f8e2d2e9
with __st.echo(), streambook.st_stdout('info'):
    @__st.cache
    def calculate_error(q):
        y_true = np.linspace(10, 20, 100)
        y_pred = np.linspace(10, 20, 200)

        loss = jax.vmap(quantile_loss, in_axes=(None, None, 0))(q, y_true, y_pred)
        loss = loss.mean(axis=1)

        return y_true, y_pred, loss


    q = 0.8
    q = __st.slider("q", 0.001, 0.999, q)
    y_true, y_pred, loss = calculate_error(q)
    q_true = np.quantile(y_true, q)

    fig = plt.figure()  # __st
    plt.plot(y_pred, loss)
    plt.vlines(q_true, 0, loss.max(), linestyles="dashed", colors="k")
    plt.gca().set_xlabel("y_pred")
    plt.gca().set_ylabel("loss")
    plt.title(f"Q({q:.2f}) = {q_true:.1f}")
    plt.show()
    fig  # __st
<<<<<<< HEAD
__st.markdown(r"""If we plot the error, the quantile loss's minimum value is strictly at the value of the $q$th quantile. It achieves this because the quantile loss is not symmetrical; for quantiles above `0.5` it penalizes positive  errors stronger than negative errors, and the opposite is true for quantiles below `0.5`. In particular, quantile `0.5` is the median, and its formula is equivalent to the MAE.

## Deep Quantile Regression

Generally, we would need to create to create a model per quantile. However, if we use a neural network, we can output the predictions for all the quantiles simultaneously. Here will use `elegy` to create a neural network with two hidden layers with `relu` activations and linear layers with `n_quantiles` output units.""")
=======
__st.markdown(r"""</details>

If we plot the error what we see is that the minumum of value of the quantile loss is exactly at the value of the $q$th quantile. It achieves this because the quantile loss is not symetrical, for quantiles above `0.5` it penalizes positive  errors stronger than negative errors, and the opposite is true for quantiles below `0.5`. In particular, quantile `0.5` is the median and its formula is equivalent to the MAE.

## Deep Quantile Regression

Generally you would have to create a model per quantile, however if we use a neural network we can have it output the predictions for all the quantiles at the same time. Here will use `elegy` to create a neural network with 2 hidden layers with `relu` activations and a linear layers with `n_quantiles` output units.""")
>>>>>>> f8e2d2e9
with __st.echo(), streambook.st_stdout('info'):
    import elegy


    class QuantileRegression(elegy.Module):
        def __init__(self, n_quantiles: int):
            super().__init__()
            self.n_quantiles = n_quantiles

        def call(self, x):
            x = elegy.nn.Linear(128)(x)
            x = jax.nn.relu(x)
            x = elegy.nn.Linear(64)(x)
            x = jax.nn.relu(x)
            x = elegy.nn.Linear(self.n_quantiles)(x)

            return x
<<<<<<< HEAD
__st.markdown(r"""Now we will adequately define a `QuantileLoss` class that is parameterized by
a set of user-defined `quantiles`.""")
=======
__st.markdown(r"""Now we are going to properly define a `QuantileLoss` class that is parameterized by
a set of user defined `quantiles`.""")
>>>>>>> f8e2d2e9
with __st.echo(), streambook.st_stdout('info'):
    class QuantileLoss(elegy.Loss):
        def __init__(self, quantiles):
            super().__init__()
            self.quantiles = np.array(quantiles)

        def call(self, y_true, y_pred):
            loss = jax.vmap(quantile_loss, in_axes=(0, None, -1), out_axes=1)(
                self.quantiles, y_true[:, 0], y_pred
            )
            return jnp.sum(loss, axis=-1)
<<<<<<< HEAD
__st.markdown(r"""Notice that we use the same `quantile_loss` that we created previously, along with some `jax.vmap` magic to properly vectorize the function. Finally, we will create a simple function that creates and trains our model for a set of quantiles using `elegy`.""")
=======
__st.markdown(r"""Notice that we use the same `quantile_loss` that we created previously along with some `jax.vmap` magic to properly vectorize the function. Finally we are going to create a simple function that creates and trains our model for a set of quantiles using `elegy`.""")
>>>>>>> f8e2d2e9
with __st.echo(), streambook.st_stdout('info'):
    import optax


    @__st.cache(allow_output_mutation=True)
    def train_model(quantiles, epochs: int, lr: float, eager: bool):
        model = elegy.Model(
            QuantileRegression(n_quantiles=len(quantiles)),
            loss=QuantileLoss(quantiles),
            optimizer=optax.adamw(lr),
            run_eagerly=eager,
        )
        model.init(x, y)
        model.summary(x)

        model.fit(x, y, epochs=epochs, batch_size=64, verbose=0)

        return model


    if not multimodal:
        quantiles = (0.05, 0.1, 0.3, 0.5, 0.7, 0.9, 0.95)
    else:
        quantiles = np.linspace(0.05, 0.95, 9)

    model = train_model(quantiles=quantiles, epochs=3001, lr=1e-4, eager=False)
<<<<<<< HEAD
__st.markdown(r"""Now that we have a model let us generate some test data that spans the entire domain and compute the predicted quantiles.""")
=======
__st.markdown(r"""Now that we have a model lets generate some test data that spans the entire domain and compute the predicted quantiles.""")
>>>>>>> f8e2d2e9
with __st.echo(), streambook.st_stdout('info'):
    x_test = np.linspace(x.min(), x.max(), 100)
    y_pred = model.predict(x_test[..., None])

    fig = plt.figure()  # __st
    plt.scatter(x, y, s=20, facecolors="none", edgecolors="k")

    for i, q_values in enumerate(np.split(y_pred, len(quantiles), axis=-1)):
        plt.plot(x_test, q_values[:, 0], linewidth=2, label=f"Q({quantiles[i]:.2f})")

    plt.legend()
    plt.show()
    fig  # __st
<<<<<<< HEAD
__st.markdown(r"""Amazing! Notice how the first few quantiles are tightly packed together while the last ones spread out, capturing the behavior of the exponential distribution. We can also visualize the region between the highest and lowest quantiles, and this gives us some bounds on our predictions.""")
=======
__st.markdown(r"""Amazing! Notice how the first few quantiles are tightly packed together while the last ones spread out capturing the behavior of the exponential distribution. We can also visualize region between the highest and lowest quantiles, this gives use some bounds on our predictions.""")
>>>>>>> f8e2d2e9
with __st.echo(), streambook.st_stdout('info'):
    median_idx = np.where(np.isclose(quantiles, 0.5))[0]

    fig = plt.figure()  # __st
    plt.fill_between(x_test, y_pred[:, -1], y_pred[:, 0], alpha=0.5, color="b")
    plt.scatter(x, y, s=20, facecolors="none", edgecolors="k")
    plt.plot(
        x_test,
        y_pred[:, median_idx],
        color="r",
        linestyle="dashed",
        label="Q(0.5)",
    )
    plt.legend()
    plt.show()
    fig  # __st
<<<<<<< HEAD
__st.markdown(r"""On the other hand, having multiple quantile values allows us to estimate the density of the data. Since the difference between two adjacent quantiles represent the probability that a point lies between them, we can construct a piecewise function that approximates the density of the data.""")
=======
__st.markdown(r"""On the other hand, having multiple quantile values allows you to estimate the density of the data, since the difference between two adjacent quantiles represent the probability that a point lies between them, we can construct a piecewise function that approximates the density of the data.""")
>>>>>>> f8e2d2e9
with __st.echo(), streambook.st_stdout('info'):
    def get_pdf(quantiles, q_values):
        densities = []

        for i in range(len(quantiles) - 1):
            area = quantiles[i + 1] - quantiles[i]
            b = q_values[i + 1] - q_values[i]
            a = area / b

            densities.append(a)

        return densities


    def piecewise(xs):
        return [xs[i + j] for i in range(len(xs) - 1) for j in range(2)]


    def doubled(xs):
        return [np.clip(xs[i], 0, 3) for i in range(len(xs)) for _ in range(2)]
<<<<<<< HEAD
__st.markdown(r"""For a given `x`, we can compute the quantile values and then use these to compute the conditional piecewise density function of `y` given `x`.""")
=======
__st.markdown(r"""Now for a given `x` we can compute the quantile values and then use these to compute the conditional piecewise density function of `y` given `x`.""")
>>>>>>> f8e2d2e9
with __st.echo(), streambook.st_stdout('info'):
    xi = 7.0
    xi = __st.slider("xi", 0.0001, 11.0, xi)

    q_values = model.predict(np.array([[xi]]))[0].tolist()

    densities = get_pdf(quantiles, q_values)

    fig = plt.figure()  # __st
    plt.title(f"x = {xi}")
    plt.fill_between(piecewise(q_values), 0, doubled(densities))
    # plt.fill_between(q_values, 0, densities + [0])
    # plt.plot(q_values, densities + [0], color="k")
    plt.xlim(0, y.max())
    plt.gca().set_xlabel("y")
    plt.gca().set_ylabel("p(y)")
    plt.show()
    fig  # __st
<<<<<<< HEAD
__st.markdown(r"""One of the exciting properties of Quantile Regression is that we did not need to know a priori the output distribution, and training is easy compared to other methods.
=======
__st.markdown(r"""One of the nice properties of Quantile Regression is that we did not need to know a priori the output distribution and training is easy in comparison to other methods.
>>>>>>> f8e2d2e9

## Recap
* Quantile Regression is a simple and effective method for learning some statistics
about the output distribution.
* It is advantageous to establish bounds on the predictions of a model when risk management is desired.
* The Quantile Loss function is simple and easy to implement.
* Quantile Regression can be efficiently implemented using Neural Networks since a single model can predict all the quantiles.
* The quantiles can be used to estimate the conditional density of the data.

## Next Steps
* Try running this notebook with `multimodal = True`.
* Take a look at Mixture Density Networks.
* Learn more about [jax](https://github.com/google/jax) and [elegy](https://github.com/poets-ai/elegy).""")
__toc.title('Quantile Regression')
__toc.header('Motivation')
__toc.header('Quantile Loss')
__toc.header('Loss Landscape')
__toc.header('Deep Quantile Regression')
__toc.header('Recap')
__toc.header('Next Steps')

__toc.generate()<|MERGE_RESOLUTION|>--- conflicted
+++ resolved
@@ -31,17 +31,14 @@
 and this technique will allow us to learn some critical statistical properties 
 of our data: the quantiles.
 
-<<<<<<< HEAD
-To begin our journey into quantile regression, we will first get a hold on some data, and install the necessary libraries.:""")
-with __st.echo(), streambook.st_stdout('info'):
-    ! curl -Ls https://raw.githubusercontent.com/Davidnet/quantile-regression/master/requirements.txt > requirements.txt
-    ! pip install -qr requirements.txt
-=======
-To begin our journey into quantile regression we will first get hold on some data:
+To begin our journey into quantile regression, we will first get a hold on some data, and install the necessary libraries.:
 
 <details>
 <summary markdown="span">Show code</summary>""")
->>>>>>> f8e2d2e9
+with __st.echo(), streambook.st_stdout('info'):
+    # uncomment to install dependencies
+    # ! curl -Ls https://raw.githubusercontent.com/Davidnet/quantile-regression/master/requirements.txt > requirements.txt
+    # ! pip install -qr requirements.txt
 with __st.echo(), streambook.st_stdout('info'):
     import numpy as np
     import matplotlib.pyplot as plt
@@ -72,13 +69,8 @@
     plt.scatter(x[..., 0], y[..., 0], s=20, facecolors="none", edgecolors="k")
     plt.show()
     fig  # __st
-<<<<<<< HEAD
-__st.markdown(r"""Here we have a simple 2D dataset; however, notice that `y` has some very peculiar statistical properties:
-=======
 __st.markdown(r"""</details>
-
-Here we have a simple 2D dataset, however notice that `y` has some very peculiar statistical properties:
->>>>>>> f8e2d2e9
+Here we have a simple 2D dataset; however, notice that `y` has some very peculiar statistical properties:
 
 1. The data does not have the property of being normally distributed. The data is exponentially distributed.
 2. The previous also means its noise is not symmetric.
@@ -113,11 +105,7 @@
 \end{aligned}
 $$
 
-<<<<<<< HEAD
 Using $\max$ instead of a conditional statement will make it more straightforward to implement on tensor/array libraries. We will do this next in jax.""")
-=======
-Using $\max$ instead of a conditional statement will make it easier implement on tensor/array libraries, we will do this next in jax.""")
->>>>>>> f8e2d2e9
 with __st.echo(), streambook.st_stdout('info'):
     import jax
     import jax.numpy as jnp
@@ -127,14 +115,9 @@
         e = y_true - y_pred
         return jnp.maximum(q * e, (q - 1.0) * e)
 __st.markdown(r"""## Loss Landscape
-<<<<<<< HEAD
-Now that we have this function let us explore the error landscape for a particular set of predictions. Here we will generate values for `y_true` in the range $[10, 20]$, and for a particular value of $q$ (0.8 by default), we will compute the total error you would get for each value `y_pred` could take. Ideally, we want to find the value of `y_pred` where the error is the smallest.""")
-=======
-Now that we have this function lets explore the error landscape for a particular set of predictions. Here we will generate values for `y_true` in the range $[10, 20]$ and for a particular value of $q$ (0.8 by default) we will compute the total error you would get for each value `y_pred` could take. Ideally we want to find the the value of `y_pred` where the error is the smallest.
-
+Now that we have this function let us explore the error landscape for a particular set of predictions. Here we will generate values for `y_true` in the range $[10, 20]$, and for a particular value of $q$ (0.8 by default), we will compute the total error you would get for each value `y_pred` could take. Ideally, we want to find the value of `y_pred` where the error is the smallest.
 <details>
 <summary markdown="span">Show code</summary>""")
->>>>>>> f8e2d2e9
 with __st.echo(), streambook.st_stdout('info'):
     @__st.cache
     def calculate_error(q):
@@ -160,21 +143,12 @@
     plt.title(f"Q({q:.2f}) = {q_true:.1f}")
     plt.show()
     fig  # __st
-<<<<<<< HEAD
-__st.markdown(r"""If we plot the error, the quantile loss's minimum value is strictly at the value of the $q$th quantile. It achieves this because the quantile loss is not symmetrical; for quantiles above `0.5` it penalizes positive  errors stronger than negative errors, and the opposite is true for quantiles below `0.5`. In particular, quantile `0.5` is the median, and its formula is equivalent to the MAE.
+__st.markdown(r"""</details>
+If we plot the error, the quantile loss's minimum value is strictly at the value of the $q$th quantile. It achieves this because the quantile loss is not symmetrical; for quantiles above `0.5` it penalizes positive  errors stronger than negative errors, and the opposite is true for quantiles below `0.5`. In particular, quantile `0.5` is the median, and its formula is equivalent to the MAE.
 
 ## Deep Quantile Regression
 
 Generally, we would need to create to create a model per quantile. However, if we use a neural network, we can output the predictions for all the quantiles simultaneously. Here will use `elegy` to create a neural network with two hidden layers with `relu` activations and linear layers with `n_quantiles` output units.""")
-=======
-__st.markdown(r"""</details>
-
-If we plot the error what we see is that the minumum of value of the quantile loss is exactly at the value of the $q$th quantile. It achieves this because the quantile loss is not symetrical, for quantiles above `0.5` it penalizes positive  errors stronger than negative errors, and the opposite is true for quantiles below `0.5`. In particular, quantile `0.5` is the median and its formula is equivalent to the MAE.
-
-## Deep Quantile Regression
-
-Generally you would have to create a model per quantile, however if we use a neural network we can have it output the predictions for all the quantiles at the same time. Here will use `elegy` to create a neural network with 2 hidden layers with `relu` activations and a linear layers with `n_quantiles` output units.""")
->>>>>>> f8e2d2e9
 with __st.echo(), streambook.st_stdout('info'):
     import elegy
 
@@ -192,13 +166,8 @@
             x = elegy.nn.Linear(self.n_quantiles)(x)
 
             return x
-<<<<<<< HEAD
 __st.markdown(r"""Now we will adequately define a `QuantileLoss` class that is parameterized by
 a set of user-defined `quantiles`.""")
-=======
-__st.markdown(r"""Now we are going to properly define a `QuantileLoss` class that is parameterized by
-a set of user defined `quantiles`.""")
->>>>>>> f8e2d2e9
 with __st.echo(), streambook.st_stdout('info'):
     class QuantileLoss(elegy.Loss):
         def __init__(self, quantiles):
@@ -210,11 +179,7 @@
                 self.quantiles, y_true[:, 0], y_pred
             )
             return jnp.sum(loss, axis=-1)
-<<<<<<< HEAD
 __st.markdown(r"""Notice that we use the same `quantile_loss` that we created previously, along with some `jax.vmap` magic to properly vectorize the function. Finally, we will create a simple function that creates and trains our model for a set of quantiles using `elegy`.""")
-=======
-__st.markdown(r"""Notice that we use the same `quantile_loss` that we created previously along with some `jax.vmap` magic to properly vectorize the function. Finally we are going to create a simple function that creates and trains our model for a set of quantiles using `elegy`.""")
->>>>>>> f8e2d2e9
 with __st.echo(), streambook.st_stdout('info'):
     import optax
 
@@ -241,11 +206,7 @@
         quantiles = np.linspace(0.05, 0.95, 9)
 
     model = train_model(quantiles=quantiles, epochs=3001, lr=1e-4, eager=False)
-<<<<<<< HEAD
 __st.markdown(r"""Now that we have a model let us generate some test data that spans the entire domain and compute the predicted quantiles.""")
-=======
-__st.markdown(r"""Now that we have a model lets generate some test data that spans the entire domain and compute the predicted quantiles.""")
->>>>>>> f8e2d2e9
 with __st.echo(), streambook.st_stdout('info'):
     x_test = np.linspace(x.min(), x.max(), 100)
     y_pred = model.predict(x_test[..., None])
@@ -259,11 +220,7 @@
     plt.legend()
     plt.show()
     fig  # __st
-<<<<<<< HEAD
 __st.markdown(r"""Amazing! Notice how the first few quantiles are tightly packed together while the last ones spread out, capturing the behavior of the exponential distribution. We can also visualize the region between the highest and lowest quantiles, and this gives us some bounds on our predictions.""")
-=======
-__st.markdown(r"""Amazing! Notice how the first few quantiles are tightly packed together while the last ones spread out capturing the behavior of the exponential distribution. We can also visualize region between the highest and lowest quantiles, this gives use some bounds on our predictions.""")
->>>>>>> f8e2d2e9
 with __st.echo(), streambook.st_stdout('info'):
     median_idx = np.where(np.isclose(quantiles, 0.5))[0]
 
@@ -280,11 +237,7 @@
     plt.legend()
     plt.show()
     fig  # __st
-<<<<<<< HEAD
 __st.markdown(r"""On the other hand, having multiple quantile values allows us to estimate the density of the data. Since the difference between two adjacent quantiles represent the probability that a point lies between them, we can construct a piecewise function that approximates the density of the data.""")
-=======
-__st.markdown(r"""On the other hand, having multiple quantile values allows you to estimate the density of the data, since the difference between two adjacent quantiles represent the probability that a point lies between them, we can construct a piecewise function that approximates the density of the data.""")
->>>>>>> f8e2d2e9
 with __st.echo(), streambook.st_stdout('info'):
     def get_pdf(quantiles, q_values):
         densities = []
@@ -305,11 +258,7 @@
 
     def doubled(xs):
         return [np.clip(xs[i], 0, 3) for i in range(len(xs)) for _ in range(2)]
-<<<<<<< HEAD
 __st.markdown(r"""For a given `x`, we can compute the quantile values and then use these to compute the conditional piecewise density function of `y` given `x`.""")
-=======
-__st.markdown(r"""Now for a given `x` we can compute the quantile values and then use these to compute the conditional piecewise density function of `y` given `x`.""")
->>>>>>> f8e2d2e9
 with __st.echo(), streambook.st_stdout('info'):
     xi = 7.0
     xi = __st.slider("xi", 0.0001, 11.0, xi)
@@ -328,11 +277,7 @@
     plt.gca().set_ylabel("p(y)")
     plt.show()
     fig  # __st
-<<<<<<< HEAD
 __st.markdown(r"""One of the exciting properties of Quantile Regression is that we did not need to know a priori the output distribution, and training is easy compared to other methods.
-=======
-__st.markdown(r"""One of the nice properties of Quantile Regression is that we did not need to know a priori the output distribution and training is easy in comparison to other methods.
->>>>>>> f8e2d2e9
 
 ## Recap
 * Quantile Regression is a simple and effective method for learning some statistics
