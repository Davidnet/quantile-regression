--- conflicted
+++ resolved
@@ -29,18 +29,15 @@
 and this technique will allow us to learn some critical statistical properties 
 of our data: the quantiles.
 
-<<<<<<< HEAD
 To begin our journey into quantile regression, we will first get a hold on some data, and install the necessary libraries.:
-=======
-To begin our journey into quantile regression we will first get hold on some data:
 
 <details>
 <summary markdown="span">Show code</summary>
->>>>>>> f8e2d2e9
-"""
-# %%
-! curl -Ls https://raw.githubusercontent.com/Davidnet/quantile-regression/master/requirements.txt > requirements.txt
-! pip install -qr requirements.txt
+"""
+# %%
+# uncomment to install dependencies
+## ! curl -Ls https://raw.githubusercontent.com/Davidnet/quantile-regression/master/requirements.txt > requirements.txt
+## ! pip install -qr requirements.txt
 
 # %%
 import numpy as np
@@ -70,13 +67,8 @@
 plt.show()
 # %% [markdown]
 """
-<<<<<<< HEAD
+</details>
 Here we have a simple 2D dataset; however, notice that `y` has some very peculiar statistical properties:
-=======
-</details>
-
-Here we have a simple 2D dataset, however notice that `y` has some very peculiar statistical properties:
->>>>>>> f8e2d2e9
 
 1. The data does not have the property of being normally distributed. The data is exponentially distributed.
 2. The previous also means its noise is not symmetric.
@@ -126,14 +118,9 @@
 # %% [markdown]
 """
 ## Loss Landscape
-<<<<<<< HEAD
 Now that we have this function let us explore the error landscape for a particular set of predictions. Here we will generate values for `y_true` in the range $[10, 20]$, and for a particular value of $q$ (0.8 by default), we will compute the total error you would get for each value `y_pred` could take. Ideally, we want to find the value of `y_pred` where the error is the smallest.
-=======
-Now that we have this function lets explore the error landscape for a particular set of predictions. Here we will generate values for `y_true` in the range $[10, 20]$ and for a particular value of $q$ (0.8 by default) we will compute the total error you would get for each value `y_pred` could take. Ideally we want to find the the value of `y_pred` where the error is the smallest.
-
 <details>
 <summary markdown="span">Show code</summary>
->>>>>>> f8e2d2e9
 """
 # %%
 def calculate_error(q):
@@ -158,13 +145,8 @@
 plt.show()
 # %% [markdown]
 """
-<<<<<<< HEAD
+</details>
 If we plot the error, the quantile loss's minimum value is strictly at the value of the $q$th quantile. It achieves this because the quantile loss is not symmetrical; for quantiles above `0.5` it penalizes positive  errors stronger than negative errors, and the opposite is true for quantiles below `0.5`. In particular, quantile `0.5` is the median, and its formula is equivalent to the MAE.
-=======
-</details>
-
-If we plot the error what we see is that the minumum of value of the quantile loss is exactly at the value of the $q$th quantile. It achieves this because the quantile loss is not symetrical, for quantiles above `0.5` it penalizes positive  errors stronger than negative errors, and the opposite is true for quantiles below `0.5`. In particular, quantile `0.5` is the median and its formula is equivalent to the MAE.
->>>>>>> f8e2d2e9
 
 ## Deep Quantile Regression
 
